--- conflicted
+++ resolved
@@ -136,7 +136,6 @@
     
     if "confirmed_courses_to_offer" not in st.session_state:
         existing_selection = st.session_state.get("selected_courses_to_offer", [])
-<<<<<<< HEAD
         _set_confirmed_courses(list(existing_selection))
     else:
         # Maintain legacy key for backward compatibility with other modules
@@ -147,16 +146,6 @@
     else:
         _set_pending_courses(st.session_state.pending_courses_to_offer)
 
-=======
-        st.session_state.confirmed_courses_to_offer = list(existing_selection)
-
-    if "pending_courses_to_offer" not in st.session_state:
-        st.session_state.pending_courses_to_offer = list(st.session_state.confirmed_courses_to_offer)
-
-    # Maintain legacy key for backward compatibility with other modules
-    st.session_state.selected_courses_to_offer = list(st.session_state.confirmed_courses_to_offer)
-    
->>>>>>> d78ae627
     if "course_planning_filters" not in st.session_state:
         st.session_state.course_planning_filters = DEFAULT_COURSE_PLANNING_FILTERS.copy()
     
@@ -167,7 +156,6 @@
         """
     )
     
-<<<<<<< HEAD
     # Run analysis
     with st.spinner("Analyzing course eligibility across all students..."):
         log_info("Running course eligibility analysis")
@@ -186,18 +174,6 @@
             st.error(f"Error analyzing courses: {e}")
             log_error("Course planning analysis failed", e)
             return
-=======
-    try:
-        analysis_df, prereq_analysis = _load_course_planning_analysis(
-            st.session_state.courses_df,
-            st.session_state.progress_df,
-            tuple(st.session_state.confirmed_courses_to_offer),
-        )
-    except Exception as e:
-        st.error(f"Error analyzing courses: {e}")
-        log_error("Course planning analysis failed", e)
-        return
->>>>>>> d78ae627
     
     if analysis_df.empty:
         st.warning("No course data to analyze.")
@@ -283,23 +259,10 @@
             )
         )
 
-<<<<<<< HEAD
     pending_differs = st.session_state.course_selection_dirty
 
     if pending_differs:
         st.caption("⚠️ Pending selection changes not yet applied. Use **Apply Selection** to refresh the simulation.")
-=======
-    pending_differs = (
-        len(pending_courses) != len(confirmed_courses)
-        or set(pending_courses) != set(confirmed_courses)
-    )
-
-    if pending_differs:
-        st.warning(
-            "Pending selection changes not yet applied. Use **Apply Selection** to refresh the simulation results.",
-            icon="⚠️",
-        )
->>>>>>> d78ae627
 
 
 def _render_filter_sidebar(analysis_df: pd.DataFrame):
@@ -433,14 +396,8 @@
         st.session_state.pop("course_selection_editor", None)
         st.rerun()
 
-<<<<<<< HEAD
     if st.button("🔄 Clear All Selections", use_container_width=True):
         _set_pending_courses([])
-=======
-    if st.button("🔄 Clear All Selections", width="stretch"):
-        st.session_state.pending_courses_to_offer = []
-        st.session_state.pop("course_selection_editor", None)
->>>>>>> d78ae627
         st.rerun()
 
 
@@ -451,26 +408,12 @@
     confirmed_courses = st.session_state.confirmed_courses_to_offer
     pending_courses = st.session_state.pending_courses_to_offer
 
-<<<<<<< HEAD
     pending_differs = st.session_state.course_selection_dirty
-=======
-    pending_differs = (
-        len(pending_courses) != len(confirmed_courses)
-        or set(pending_courses) != set(confirmed_courses)
-    )
->>>>>>> d78ae627
 
     if not confirmed_courses:
         st.info("No courses confirmed for simulation.")
         if pending_differs:
-<<<<<<< HEAD
             st.caption("⚠️ Pending selection changes not yet applied.")
-=======
-            st.warning(
-                "Pending selection changes not yet applied. Use **Apply Selection** in the Course Selection tab to simulate them.",
-                icon="⚠️",
-            )
->>>>>>> d78ae627
         return
 
     selected_df = analysis_df[
@@ -480,14 +423,7 @@
     if selected_df.empty:
         st.info("No courses confirmed for simulation.")
         if pending_differs:
-<<<<<<< HEAD
             st.caption("⚠️ Pending selection changes not yet applied.")
-=======
-            st.warning(
-                "Pending selection changes not yet applied. Use **Apply Selection** in the Course Selection tab to simulate them.",
-                icon="⚠️",
-            )
->>>>>>> d78ae627
         return
 
     # Aggregate student impact metrics
@@ -520,14 +456,8 @@
     with col_near_grad:
         st.metric("Near-Grad Students", total_near_grad)
     with col_clear:
-<<<<<<< HEAD
         if st.button("🧹 Clear All", use_container_width=True):
             _set_pending_courses([])
-=======
-        if st.button("🧹 Clear All", width="stretch"):
-            st.session_state.pending_courses_to_offer = []
-            st.session_state.pop("course_selection_editor", None)
->>>>>>> d78ae627
             st.rerun()
 
     table_rows = []
@@ -561,14 +491,7 @@
     )
 
     if pending_differs:
-<<<<<<< HEAD
         st.caption("⚠️ Pending selection changes not yet applied. Apply updates from the Course Selection tab.")
-=======
-        st.warning(
-            "Pending selection changes are not yet simulated. Use **Apply Selection** on the Course Selection tab to update the metrics.",
-            icon="⚠️",
-        )
->>>>>>> d78ae627
 
 
 def _render_course_selection_table(analysis_df: pd.DataFrame):
@@ -593,11 +516,7 @@
         for course in critical_courses:
             if course not in updated_pending:
                 updated_pending.append(course)
-<<<<<<< HEAD
         _set_pending_courses(updated_pending)
-=======
-        st.session_state.pending_courses_to_offer = updated_pending
->>>>>>> d78ae627
         st.session_state["quick_select_critical"] = False
         st.session_state.pop("course_selection_editor", None)
         st.rerun()
@@ -608,11 +527,7 @@
         for course in top10:
             if course not in updated_pending:
                 updated_pending.append(course)
-<<<<<<< HEAD
         _set_pending_courses(updated_pending)
-=======
-        st.session_state.pending_courses_to_offer = updated_pending
->>>>>>> d78ae627
         st.session_state["quick_select_top10"] = False
         st.session_state.pop("course_selection_editor", None)
         st.rerun()
@@ -623,11 +538,7 @@
         for course in five_plus:
             if course not in updated_pending:
                 updated_pending.append(course)
-<<<<<<< HEAD
         _set_pending_courses(updated_pending)
-=======
-        st.session_state.pending_courses_to_offer = updated_pending
->>>>>>> d78ae627
         st.session_state["quick_select_5plus"] = False
         st.session_state.pop("course_selection_editor", None)
         st.rerun()
@@ -752,7 +663,6 @@
         len(pending_courses) != len(confirmed_courses)
         or set(pending_courses) != set(confirmed_courses)
     )
-<<<<<<< HEAD
     
     # Update pending courses based on checkbox changes
     # The data editor automatically triggers rerun on changes
@@ -795,14 +705,6 @@
 
     if pending_differs:
         st.caption("⚠️ Pending selection changes not yet applied. Apply changes to refresh the simulation metrics.")
-=======
-
-    if pending_differs:
-        st.warning(
-            "Selection changes are pending. Click **Apply Selection** to include them in the simulation metrics.",
-            icon="⚠️",
-        )
->>>>>>> d78ae627
 
     # Course details expander
     if len(filtered_df) > 0:
@@ -1031,23 +933,9 @@
                     confirmed_courses = st.session_state.confirmed_courses_to_offer
 
                     if course_code not in pending_courses:
-<<<<<<< HEAD
                         if st.button("➕ Add", key=f"quick_add_{course_code}", use_container_width=True):
                             updated_pending = list(pending_courses) + [course_code]
                             _set_pending_courses(updated_pending)
-=======
-                        if st.button("➕ Add", key=f"quick_add_{course_code}", width="stretch"):
-                            updated_pending = pending_courses + [course_code]
-                            # Deduplicate while preserving order
-                            seen = set()
-                            ordered_unique = []
-                            for code in updated_pending:
-                                if code not in seen:
-                                    seen.add(code)
-                                    ordered_unique.append(code)
-                            st.session_state.pending_courses_to_offer = ordered_unique
-                            st.session_state.pop("course_selection_editor", None)
->>>>>>> d78ae627
                             st.rerun()
                     else:
                         if course_code in confirmed_courses:
